--- conflicted
+++ resolved
@@ -13,16 +13,10 @@
 __git_revision__ = versions['full-revisionid']
 del get_versions, versions
 
-<<<<<<< HEAD
-# __author__ = 'Heather B Mayes'
-# __email__ = 'hmayes@hmayes.com'
-# __version__ = '0.0.1'
-=======
 __author__ = 'Heather B Mayes'
 __email__ = 'hmayes@hmayes.com'
 __version__ = '0.0.1'
 
 from ._version import get_versions
 __version__ = get_versions()['version']
-del get_versions
->>>>>>> edd06e2b
+del get_versions