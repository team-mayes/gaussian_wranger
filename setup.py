--- conflicted
+++ resolved
@@ -1,9 +1,7 @@
 # -*- coding: utf-8 -*-
 """
-nrel_tools
-Find low energy conformers using RDKit
+Gaussian input/output tools
 """
-# import nrel_tools
 from setuptools import setup
 import versioneer
 
@@ -14,10 +12,6 @@
 setup(
     # Self-descriptive entries which should always be present
     name='nrel_tools',
-<<<<<<< HEAD
-    # version=nrel_tools.__version__,
-=======
->>>>>>> edd06e2b
     author='Heather B Mayes',
     author_email='hmayes@hmayes.com',
     description=DOCLINES[0],
