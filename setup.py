--- conflicted
+++ resolved
@@ -44,11 +44,7 @@
                   },     package_dir={'gaussian_wrangler': 'gaussian_wrangler'},
 
     test_suite='tests',
-<<<<<<< HEAD
-    install_requires=['numpy', 'six', 'matplotlib', 'common-wrangler>=0.2.5'],
-=======
-    install_requires=['numpy', 'six', 'matplotlib', 'common-wrangler>=0.2.4', 'jpype1'],
->>>>>>> fc33cb61
+    install_requires=['numpy', 'six', 'matplotlib', 'common-wrangler>=0.2.5', 'jpype1'],
 
     # install_requires=requirements,
     # Additional entries you may want simply uncomment the lines you want and fill in the data
